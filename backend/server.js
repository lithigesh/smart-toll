--- conflicted
+++ resolved
@@ -137,19 +137,7 @@
       gps: '/api/gps',
       distance: '/api/distance',
       tollProcessing: '/api/toll-processing',
-<<<<<<< HEAD
-      notifications: '/api/notifications',
-      vehicles: '/api/vehicles'
-=======
       notifications: '/api/notifications'
-    },
-    features: {
-      geofencing: 'Real-time zone detection and toll calculation',
-      automation: 'Seamless toll collection without stopping',
-      paymentGateway: 'Razorpay integration for wallet recharge',
-      gpsTracking: 'Accurate distance measurement with PostGIS',
-      notifications: 'Real-time updates and transaction alerts'
->>>>>>> 645baa16
     }
   });
 });
